--- conflicted
+++ resolved
@@ -23,19 +23,13 @@
   var master: BlockManagerMaster = null
   var oldArch: String = null
   var oldOops: String = null
-<<<<<<< HEAD
-  
-  // Reuse a serializer across tests to avoid creating a new thread-local buffer on each test 
-=======
   var oldHeartBeat: String = null
 
   // Reuse a serializer across tests to avoid creating a new thread-local buffer on each test
->>>>>>> 5e51b889
   System.setProperty("spark.kryoserializer.buffer.mb", "1")
   val serializer = new KryoSerializer
 
   before {
-
     actorSystem = ActorSystem("test")
     master = new BlockManagerMaster(actorSystem, true, true, "localhost", 7077)
 
@@ -101,11 +95,7 @@
   }
 
   test("master + 1 manager interaction") {
-<<<<<<< HEAD
-    store = new BlockManager(master, serializer, 2000)
-=======
     store = new BlockManager(actorSystem, master, serializer, 2000)
->>>>>>> 5e51b889
     val a1 = new Array[Byte](400)
     val a2 = new Array[Byte](400)
     val a3 = new Array[Byte](400)
@@ -121,17 +111,10 @@
     assert(store.getSingle("a3") != None, "a3 was not in store")
 
     // Checking whether master knows about the blocks or not
-<<<<<<< HEAD
-    assert(master.getLocations("a1").size === 1, "master was not told about a1")
-    assert(master.getLocations("a2").size === 1, "master was not told about a2")
-    assert(master.getLocations("a3").size === 0, "master was told about a3")
-    
-=======
     assert(master.getLocations("a1").size > 0, "master was not told about a1")
     assert(master.getLocations("a2").size > 0, "master was not told about a2")
     assert(master.getLocations("a3").size === 0, "master was told about a3")
 
->>>>>>> 5e51b889
     // Drop a1 and a2 from memory; this should be reported back to the master
     store.dropFromMemory("a1", null)
     store.dropFromMemory("a2", null)
@@ -142,30 +125,16 @@
   }
 
   test("master + 2 managers interaction") {
-<<<<<<< HEAD
-    store = new BlockManager(master, serializer, 2000)
-    val otherStore = new BlockManager(master, new KryoSerializer, 2000)
-
-    val peers = master.getPeers(store.blockManagerId, 1)
-    assert(peers.size === 1, "master did not return the other manager as a peer")
-    assert(peers.head === otherStore.blockManagerId, "peer returned by master is not the other manager")
-=======
     store = new BlockManager(actorSystem, master, serializer, 2000)
     store2 = new BlockManager(actorSystem, master, new KryoSerializer, 2000)
 
     val peers = master.getPeers(store.blockManagerId, 1)
     assert(peers.size === 1, "master did not return the other manager as a peer")
     assert(peers.head === store2.blockManagerId, "peer returned by master is not the other manager")
->>>>>>> 5e51b889
 
     val a1 = new Array[Byte](400)
     val a2 = new Array[Byte](400)
     store.putSingle("a1", a1, StorageLevel.MEMORY_ONLY_2)
-<<<<<<< HEAD
-    otherStore.putSingle("a2", a2, StorageLevel.MEMORY_ONLY_2)
-    assert(master.getLocations("a1").size === 2, "master did not report 2 locations for a1")
-    assert(master.getLocations("a2").size === 2, "master did not report 2 locations for a2")
-=======
     store2.putSingle("a2", a2, StorageLevel.MEMORY_ONLY_2)
     assert(master.getLocations("a1").size === 2, "master did not report 2 locations for a1")
     assert(master.getLocations("a2").size === 2, "master did not report 2 locations for a2")
@@ -252,7 +221,6 @@
 
     assert(master.getLocations("a1").size > 0, "a1 was not reregistered with master")
     assert(master.getLocations("a2").size > 0, "master was not told about a2")
->>>>>>> 5e51b889
   }
 
   test("in-memory LRU storage") {
