/*
 * Licensed to the Apache Software Foundation (ASF) under one or more
 * contributor license agreements.  See the NOTICE file distributed with
 * this work for additional information regarding copyright ownership.
 * The ASF licenses this file to You under the Apache License, Version 2.0
 * (the "License"); you may not use this file except in compliance with
 * the License.  You may obtain a copy of the License at
 *
 *    http://www.apache.org/licenses/LICENSE-2.0
 *
 * Unless required by applicable law or agreed to in writing, software
 * distributed under the License is distributed on an "AS IS" BASIS,
 * WITHOUT WARRANTIES OR CONDITIONS OF ANY KIND, either express or implied.
 * See the License for the specific language governing permissions and
 * limitations under the License.
 */

package spark.ui.jobs

import akka.util.Duration

import java.text.SimpleDateFormat

import javax.servlet.http.HttpServletRequest

import org.eclipse.jetty.server.Handler

import scala.Seq
import scala.collection.mutable.{HashSet, ListBuffer, HashMap, ArrayBuffer}

import spark.ui.JettyUtils._
import spark.{ExceptionFailure, SparkContext, Success, Utils}
import spark.scheduler._
import collection.mutable
import spark.scheduler.cluster.SchedulingMode
import spark.scheduler.cluster.SchedulingMode.SchedulingMode

/** Web UI showing progress status of all jobs in the given SparkContext. */
private[spark] class JobProgressUI(val sc: SparkContext) {
  private var _listener: Option[JobProgressListener] = None
  def listener = _listener.get
  val dateFmt = new SimpleDateFormat("yyyy/MM/dd HH:mm:ss")


  private val indexPage = new IndexPage(this)
  private val stagePage = new StagePage(this)
  private val poolPage = new PoolPage(this)

  var stagePoolInfo: StagePoolInfo = null
  var stagePagePoolSource: PoolSource = null

  def start() {
    _listener = Some(new JobProgressListener(sc))
    sc.getSchedulingMode match {
      case SchedulingMode.FIFO =>
        stagePoolInfo = new FIFOStagePoolInfo()
        stagePagePoolSource = new FIFOSource()
      case SchedulingMode.FAIR =>
        stagePoolInfo = new FairStagePoolInfo(listener)
        stagePagePoolSource = new FairSource(sc)
    }

    sc.addSparkListener(listener)
  }

  def formatDuration(ms: Long) = Utils.msDurationToString(ms)

  def getHandlers = Seq[(String, Handler)](
    ("/stages/stage", (request: HttpServletRequest) => stagePage.render(request)),
    ("/stages/pool", (request: HttpServletRequest) => poolPage.render(request)),
    ("/stages", (request: HttpServletRequest) => indexPage.render(request))
  )
<<<<<<< HEAD
=======
}

private[spark] class JobProgressListener extends SparkListener {
  // How many stages to remember
  val RETAINED_STAGES = System.getProperty("spark.ui.retained_stages", "1000").toInt

  val activeStages = HashSet[Stage]()
  val completedStages = ListBuffer[Stage]()
  val failedStages = ListBuffer[Stage]()

  // Total metrics reflect metrics only for completed tasks
  var totalTime = 0L
  var totalShuffleRead = 0L
  var totalShuffleWrite = 0L

  val stageToTime = HashMap[Int, Long]()
  val stageToShuffleRead = HashMap[Int, Long]()
  val stageToShuffleWrite = HashMap[Int, Long]()
  val stageToTasksActive = HashMap[Int, HashSet[TaskInfo]]()
  val stageToTasksComplete = HashMap[Int, Int]()
  val stageToTasksFailed = HashMap[Int, Int]()
  val stageToTaskInfos =
    HashMap[Int, ArrayBuffer[(TaskInfo, Option[TaskMetrics], Option[ExceptionFailure])]]()

  override def onJobStart(jobStart: SparkListenerJobStart) {}

  override def onStageCompleted(stageCompleted: StageCompleted) = {
    val stage = stageCompleted.stageInfo.stage
    activeStages -= stage
    completedStages += stage
    trimIfNecessary(completedStages)
  }

  /** If stages is too large, remove and garbage collect old stages */
  def trimIfNecessary(stages: ListBuffer[Stage]) {
    if (stages.size > RETAINED_STAGES) {
      val toRemove = RETAINED_STAGES / 10
      stages.takeRight(toRemove).foreach( s => {
        stageToTaskInfos.remove(s.id)
        stageToTime.remove(s.id)
        stageToShuffleRead.remove(s.id)
        stageToShuffleWrite.remove(s.id)
        stageToTasksActive.remove(s.id)
        stageToTasksComplete.remove(s.id)
        stageToTasksFailed.remove(s.id)
      })
      stages.trimEnd(toRemove)
    }
  }

  override def onStageSubmitted(stageSubmitted: SparkListenerStageSubmitted) =
    activeStages += stageSubmitted.stage

  override def onTaskStart(taskStart: SparkListenerTaskStart) {
    val sid = taskStart.task.stageId
    val tasksActive = stageToTasksActive.getOrElseUpdate(sid, new HashSet[TaskInfo]())
    tasksActive += taskStart.taskInfo
    val taskList = stageToTaskInfos.getOrElse(
      sid, ArrayBuffer[(TaskInfo, Option[TaskMetrics], Option[ExceptionFailure])]())
    taskList += ((taskStart.taskInfo, None, None))
    stageToTaskInfos(sid) = taskList
  }

  override def onTaskEnd(taskEnd: SparkListenerTaskEnd) {
    val sid = taskEnd.task.stageId
    val tasksActive = stageToTasksActive.getOrElseUpdate(sid, new HashSet[TaskInfo]())
    tasksActive -= taskEnd.taskInfo
    val (failureInfo, metrics): (Option[ExceptionFailure], Option[TaskMetrics]) =
      taskEnd.reason match {
        case e: ExceptionFailure =>
          stageToTasksFailed(sid) = stageToTasksFailed.getOrElse(sid, 0) + 1
          (Some(e), e.metrics)
        case _ =>
          stageToTasksComplete(sid) = stageToTasksComplete.getOrElse(sid, 0) + 1
          (None, Option(taskEnd.taskMetrics))
      }

    stageToTime.getOrElseUpdate(sid, 0L)
    val time = metrics.map(m => m.executorRunTime).getOrElse(0)
    stageToTime(sid) += time
    totalTime += time

    stageToShuffleRead.getOrElseUpdate(sid, 0L)
    val shuffleRead = metrics.flatMap(m => m.shuffleReadMetrics).map(s =>
      s.remoteBytesRead).getOrElse(0L)
    stageToShuffleRead(sid) += shuffleRead
    totalShuffleRead += shuffleRead

    stageToShuffleWrite.getOrElseUpdate(sid, 0L)
    val shuffleWrite = metrics.flatMap(m => m.shuffleWriteMetrics).map(s =>
      s.shuffleBytesWritten).getOrElse(0L)
    stageToShuffleWrite(sid) += shuffleWrite
    totalShuffleWrite += shuffleWrite

    val taskList = stageToTaskInfos.getOrElse(
      sid, ArrayBuffer[(TaskInfo, Option[TaskMetrics], Option[ExceptionFailure])]())
    taskList -= ((taskEnd.taskInfo, None, None))
    taskList += ((taskEnd.taskInfo, metrics, failureInfo))
    stageToTaskInfos(sid) = taskList
  }

  override def onJobEnd(jobEnd: SparkListenerJobEnd) {
    jobEnd match {
      case end: SparkListenerJobEnd =>
        end.jobResult match {
          case JobFailed(ex, Some(stage)) =>
            activeStages -= stage
            failedStages += stage
            trimIfNecessary(failedStages)
          case _ =>
        }
      case _ =>
    }
  }
>>>>>>> e87de037
}<|MERGE_RESOLUTION|>--- conflicted
+++ resolved
@@ -70,121 +70,4 @@
     ("/stages/pool", (request: HttpServletRequest) => poolPage.render(request)),
     ("/stages", (request: HttpServletRequest) => indexPage.render(request))
   )
-<<<<<<< HEAD
-=======
-}
-
-private[spark] class JobProgressListener extends SparkListener {
-  // How many stages to remember
-  val RETAINED_STAGES = System.getProperty("spark.ui.retained_stages", "1000").toInt
-
-  val activeStages = HashSet[Stage]()
-  val completedStages = ListBuffer[Stage]()
-  val failedStages = ListBuffer[Stage]()
-
-  // Total metrics reflect metrics only for completed tasks
-  var totalTime = 0L
-  var totalShuffleRead = 0L
-  var totalShuffleWrite = 0L
-
-  val stageToTime = HashMap[Int, Long]()
-  val stageToShuffleRead = HashMap[Int, Long]()
-  val stageToShuffleWrite = HashMap[Int, Long]()
-  val stageToTasksActive = HashMap[Int, HashSet[TaskInfo]]()
-  val stageToTasksComplete = HashMap[Int, Int]()
-  val stageToTasksFailed = HashMap[Int, Int]()
-  val stageToTaskInfos =
-    HashMap[Int, ArrayBuffer[(TaskInfo, Option[TaskMetrics], Option[ExceptionFailure])]]()
-
-  override def onJobStart(jobStart: SparkListenerJobStart) {}
-
-  override def onStageCompleted(stageCompleted: StageCompleted) = {
-    val stage = stageCompleted.stageInfo.stage
-    activeStages -= stage
-    completedStages += stage
-    trimIfNecessary(completedStages)
-  }
-
-  /** If stages is too large, remove and garbage collect old stages */
-  def trimIfNecessary(stages: ListBuffer[Stage]) {
-    if (stages.size > RETAINED_STAGES) {
-      val toRemove = RETAINED_STAGES / 10
-      stages.takeRight(toRemove).foreach( s => {
-        stageToTaskInfos.remove(s.id)
-        stageToTime.remove(s.id)
-        stageToShuffleRead.remove(s.id)
-        stageToShuffleWrite.remove(s.id)
-        stageToTasksActive.remove(s.id)
-        stageToTasksComplete.remove(s.id)
-        stageToTasksFailed.remove(s.id)
-      })
-      stages.trimEnd(toRemove)
-    }
-  }
-
-  override def onStageSubmitted(stageSubmitted: SparkListenerStageSubmitted) =
-    activeStages += stageSubmitted.stage
-
-  override def onTaskStart(taskStart: SparkListenerTaskStart) {
-    val sid = taskStart.task.stageId
-    val tasksActive = stageToTasksActive.getOrElseUpdate(sid, new HashSet[TaskInfo]())
-    tasksActive += taskStart.taskInfo
-    val taskList = stageToTaskInfos.getOrElse(
-      sid, ArrayBuffer[(TaskInfo, Option[TaskMetrics], Option[ExceptionFailure])]())
-    taskList += ((taskStart.taskInfo, None, None))
-    stageToTaskInfos(sid) = taskList
-  }
-
-  override def onTaskEnd(taskEnd: SparkListenerTaskEnd) {
-    val sid = taskEnd.task.stageId
-    val tasksActive = stageToTasksActive.getOrElseUpdate(sid, new HashSet[TaskInfo]())
-    tasksActive -= taskEnd.taskInfo
-    val (failureInfo, metrics): (Option[ExceptionFailure], Option[TaskMetrics]) =
-      taskEnd.reason match {
-        case e: ExceptionFailure =>
-          stageToTasksFailed(sid) = stageToTasksFailed.getOrElse(sid, 0) + 1
-          (Some(e), e.metrics)
-        case _ =>
-          stageToTasksComplete(sid) = stageToTasksComplete.getOrElse(sid, 0) + 1
-          (None, Option(taskEnd.taskMetrics))
-      }
-
-    stageToTime.getOrElseUpdate(sid, 0L)
-    val time = metrics.map(m => m.executorRunTime).getOrElse(0)
-    stageToTime(sid) += time
-    totalTime += time
-
-    stageToShuffleRead.getOrElseUpdate(sid, 0L)
-    val shuffleRead = metrics.flatMap(m => m.shuffleReadMetrics).map(s =>
-      s.remoteBytesRead).getOrElse(0L)
-    stageToShuffleRead(sid) += shuffleRead
-    totalShuffleRead += shuffleRead
-
-    stageToShuffleWrite.getOrElseUpdate(sid, 0L)
-    val shuffleWrite = metrics.flatMap(m => m.shuffleWriteMetrics).map(s =>
-      s.shuffleBytesWritten).getOrElse(0L)
-    stageToShuffleWrite(sid) += shuffleWrite
-    totalShuffleWrite += shuffleWrite
-
-    val taskList = stageToTaskInfos.getOrElse(
-      sid, ArrayBuffer[(TaskInfo, Option[TaskMetrics], Option[ExceptionFailure])]())
-    taskList -= ((taskEnd.taskInfo, None, None))
-    taskList += ((taskEnd.taskInfo, metrics, failureInfo))
-    stageToTaskInfos(sid) = taskList
-  }
-
-  override def onJobEnd(jobEnd: SparkListenerJobEnd) {
-    jobEnd match {
-      case end: SparkListenerJobEnd =>
-        end.jobResult match {
-          case JobFailed(ex, Some(stage)) =>
-            activeStages -= stage
-            failedStages += stage
-            trimIfNecessary(failedStages)
-          case _ =>
-        }
-      case _ =>
-    }
-  }
->>>>>>> e87de037
 }